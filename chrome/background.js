--- conflicted
+++ resolved
@@ -556,13 +556,6 @@
         -1 * passwordalert.background.passwordLengths_.length);
   }
 
-<<<<<<< HEAD
-  for (var i = 1; i < passwordalert.background.passwordLengths_.length; i++) {
-    if (passwordalert.background.passwordLengths_[i]) {
-      request.password = passwordalert.background
-          .tabState_[tabId]['typedChars'].substr(-1 * i);
-      passwordalert.background.checkPassword_(tabId, request, false);
-=======
   if (passwordalert.background.tabState_[tabId]['typedChars'].length >=
       passwordalert.background.MINIMUM_PASSWORD_) {
     for (var i = 1; i < passwordalert.background.passwordLengths_.length; i++) {
@@ -573,7 +566,6 @@
             .tabState_[tabId]['typedChars'].substr(-1 * i);
         passwordalert.background.checkPassword_(tabId, request, false);
       }
->>>>>>> 99a80f5e
     }
   }
 };
